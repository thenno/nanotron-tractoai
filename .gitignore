--- conflicted
+++ resolved
@@ -162,8 +162,4 @@
 .vscode
 
 checkpoints/
-<<<<<<< HEAD
-wandb/*
-=======
-wandb/
->>>>>>> 800a7a18
+wandb/*